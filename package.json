{
  "name": "hc-pdf-server",
  "version": "1.1.0",
  "description": "html to pdf rendering server using Headless Chrome",
  "main": "dist/server.js",
  "directories": {
    "test": "test"
  },
  "scripts": {
    "build": "rm -rf ./dist && tsc",
    "test": "tap --timeout=180 test/**/*.test.ts",
    "start": "node dist/src/server.js",
    "dev": "ts-node ./src/server.ts",
    "lint": "eslint --fix ./ --ext ts"
  },
  "repository": {
    "type": "git",
    "url": "git+https://github.com/uyamazak/hc-pdf-server.git"
  },
  "keywords": [
    "fastify",
    "pdf",
    "headless chrome",
    "puppeteer"
  ],
  "author": "uyamazak <yu.yamazaki85@gmail.com> (https://github.com/uyamazak/)",
  "license": "SEE LICENSE IN LICENSE",
  "bugs": {
    "url": "https://github.com/uyamazak/hc-pdf-server/issues"
  },
  "homepage": "https://github.com/uyamazak/hc-pdf-server#readme",
  "dependencies": {
    "@uyamazak/fastify-hc-pages": "^1.0.2",
    "fastify": "^3.13.0",
    "fastify-autoload": "^3.5.2",
    "fastify-bearer-auth": "^5.1.0",
    "fastify-cli": "^2.8.0",
    "fastify-formbody": "^5.0.0",
    "fastify-plugin": "^3.0.0",
    "puppeteer": "^8.0.0"
  },
  "devDependencies": {
    "@tsconfig/node12": "^1.0.7",
    "@types/node": "^14.14.32",
    "@types/pdf-parse": "^1.1.0",
    "@types/tap": "^14.10.3",
<<<<<<< HEAD
    "@typescript-eslint/eslint-plugin": "^4.17.0",
    "@typescript-eslint/parser": "^4.16.1",
=======
    "@typescript-eslint/eslint-plugin": "^4.16.1",
    "@typescript-eslint/parser": "^4.17.0",
>>>>>>> 263397e3
    "eslint": "^7.21.0",
    "eslint-config-prettier": "^8.1.0",
    "eslint-plugin-import": "^2.22.1",
    "eslint-plugin-prettier": "^3.3.1",
    "pdf-parse": "^1.1.1",
    "prettier": "^2.2.1",
    "tap": "^14.11.0",
    "ts-node": "^9.1.1",
    "typescript": "^4.2.3"
  }
}<|MERGE_RESOLUTION|>--- conflicted
+++ resolved
@@ -44,13 +44,8 @@
     "@types/node": "^14.14.32",
     "@types/pdf-parse": "^1.1.0",
     "@types/tap": "^14.10.3",
-<<<<<<< HEAD
     "@typescript-eslint/eslint-plugin": "^4.17.0",
     "@typescript-eslint/parser": "^4.16.1",
-=======
-    "@typescript-eslint/eslint-plugin": "^4.16.1",
-    "@typescript-eslint/parser": "^4.17.0",
->>>>>>> 263397e3
     "eslint": "^7.21.0",
     "eslint-config-prettier": "^8.1.0",
     "eslint-plugin-import": "^2.22.1",
