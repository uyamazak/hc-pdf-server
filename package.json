--- conflicted
+++ resolved
@@ -29,28 +29,17 @@
   },
   "homepage": "https://github.com/uyamazak/hc-pdf-server#readme",
   "dependencies": {
-<<<<<<< HEAD
-    "@uyamazak/fastify-hc-pages-plugin": "^0.1.3",
-=======
->>>>>>> 433553bb
+    "@uyamazak/fastify-hc-pages-plugin": "^0.2.0",
     "fastify": "^3.12.0",
     "fastify-autoload": "^3.5.2",
     "fastify-bearer-auth": "^5.1.0",
     "fastify-cli": "^2.8.0",
     "fastify-formbody": "^5.0.0",
     "fastify-plugin": "^3.0.0",
-<<<<<<< HEAD
-    "puppeteer": "5.5.0"
-  },
-  "devDependencies": {
-    "@types/node": "^14.14.31",
-    "@types/puppeteer": "^5.4.3",
-=======
     "puppeteer": "~8.0.0"
   },
   "devDependencies": {
     "@types/node": "^14.14.31",
->>>>>>> 433553bb
     "@types/tap": "^14.10.2",
     "@typescript-eslint/eslint-plugin": "^4.15.2",
     "@typescript-eslint/parser": "^4.15.2",
