--- conflicted
+++ resolved
@@ -45,10 +45,7 @@
     "@typescript-eslint/parser": "^5.62.0",
     "eslint": "^8.49.0",
     "eslint-plugin-import": "^2.27.5",
-<<<<<<< HEAD
-=======
     "eslint-plugin-prettier": "^5.0.0",
->>>>>>> 313a985c
     "fastify-cli": "^5.7.1",
     "pdf-parse": "^1.1.1",
     "tap": "^16.3.8",
